subprojects {
  configurations {
    xslt
  }

  dependencies {
//    xslt "xalan:xalan:2.7.2"
    xslt "net.sf.saxon:saxon:8.7"
  }

  apply plugin: "docbook-reference"

  def docbookDir = "${project.buildDir}/docbook"
  def inputDir = "${project.parent.projectDir}/src/main/reference"

  task docbookStatic(type: Copy) {
    from inputDir
    exclude "**/*.xml"
    into docbookDir
  }

  task docbookSingle(dependsOn: docbookStatic) {
    inputs.dir   "${project.parent.projectDir}/src/main/reference"
    outputs.file "${docbookDir}/index.single.xml"
    doLast {
      ant.xslt (
          in: "${project.parent.projectDir}/src/main/reference/index.xml",
          out: "${docbookDir}/index.single.xml",
          style: "${project.parent.projectDir}/src/main/reference/xsl/copy.xsl",
<<<<<<< HEAD
          force: true,
      )
=======
          classpath: configurations.xslt.asPath,
      ) {
        param(name: "lang", expression: project.name)
      }
>>>>>>> 4eeb74f7
    }
  }

  task docbookSinglePo(dependsOn: docbookStatic) {
    inputs.dir   "${project.parent.projectDir}/src/main/reference"
    outputs.file "${docbookDir}/index.l10n.xml"
    doLast {
      ant.xslt (
          in: "${project.parent.projectDir}/src/main/reference/index.xml",
          out: "${docbookDir}/index.l10n.xml",
          style: "${project.parent.projectDir}/src/main/reference/xsl/copy.xsl",
<<<<<<< HEAD
          force: true,
=======
          classpath: configurations.xslt.asPath,
>>>>>>> 4eeb74f7
      ) {
        param(name: "lang", expression: project.name)
        param(name: "skip", expression: project.name)
      }
    }
  }

  task fopConfig(type: Copy) {
    from ("${project.parent.projectDir}/src/main/fonts") {
      include "fop-userconfig.xml"
      expand (
        fontBase: "${project.parent.projectDir}/src/main/fonts"
      )
    }
    into ("${project.buildDir}/fonts")
  }

  task updatePo(type: Exec, dependsOn: docbookSinglePo) {
    def input = "${docbookDir}/index.l10n.xml"

    inputs.file input

    workingDir file(input).parentFile
    executable "xml2po"
    args "-u", getPo(project)
    args file(input).name
  }

  task translate(type: Exec, dependsOn: docbookSingle) {
    def output = "${docbookDir}/index.xml"
    def input = "${docbookDir}/index.single.xml"
    file(output).parentFile.mkdirs()

    inputs.file input
    inputs.file getPo(project)
    outputs.file output

    executable "xml2po"
    args "-p", getPo(project)
    args input
    doFirst {
      standardOutput = new FileOutputStream(output)
    }
  }

  reference {
    pdfFilename = "${project.rootProject.name}.${project.name}.pdf"
    epubFilename = "${project.rootProject.name}.${project.name}.epub"
    sourceDir = project.file(docbookDir)
    fopUserConfig = file("${project.buildDir}/fonts/fop-userconfig.xml")

    // Configure which files have ${} expanded
    expandPlaceholders = "**/*.xml"
  }

  task assembleDocbook(dependsOn: reference) << {
    copy {
      from("${project.buildDir}/reference/html")
      into("${rootProject.buildDir}/doc/html/${project.name}")
    }
    copy {
      from("${project.buildDir}/reference/htmlsingle")
      into("${rootProject.buildDir}/doc/htmlsingle/${project.name}")
    }
    copy {
      from("${project.buildDir}/reference/pdf")
      into("${rootProject.buildDir}/doc/pdf")
    }
    copy {
      from("${project.buildDir}/reference/epub")
      into("${rootProject.buildDir}/doc/epub")
    }
  }

  rootProject.createDocs {
    dependsOn assembleDocbook
  }

  referencePdf.dependsOn.add("fopConfig")

  afterEvaluate {
    tasks.findAll { it.name.startsWith("reference") }.each{ it.dependsOn.add("translate") }
  }
}

def getPo(project) {
  return "${project.parent.projectDir}/src/main/po/${project.name}.po"
}<|MERGE_RESOLUTION|>--- conflicted
+++ resolved
@@ -27,15 +27,11 @@
           in: "${project.parent.projectDir}/src/main/reference/index.xml",
           out: "${docbookDir}/index.single.xml",
           style: "${project.parent.projectDir}/src/main/reference/xsl/copy.xsl",
-<<<<<<< HEAD
           force: true,
-      )
-=======
           classpath: configurations.xslt.asPath,
       ) {
         param(name: "lang", expression: project.name)
       }
->>>>>>> 4eeb74f7
     }
   }
 
@@ -47,11 +43,8 @@
           in: "${project.parent.projectDir}/src/main/reference/index.xml",
           out: "${docbookDir}/index.l10n.xml",
           style: "${project.parent.projectDir}/src/main/reference/xsl/copy.xsl",
-<<<<<<< HEAD
           force: true,
-=======
           classpath: configurations.xslt.asPath,
->>>>>>> 4eeb74f7
       ) {
         param(name: "lang", expression: project.name)
         param(name: "skip", expression: project.name)
