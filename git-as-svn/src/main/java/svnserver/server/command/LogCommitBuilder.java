package svnserver.server.command;

import org.jetbrains.annotations.NotNull;
import org.slf4j.Logger;
import org.slf4j.LoggerFactory;
import org.tmatesoft.svn.core.SVNException;
<<<<<<< HEAD
import svnserver.auth.User;
import svnserver.repository.VcsCommitBuilder;
import svnserver.repository.VcsDeltaConsumer;
import svnserver.repository.VcsRevision;
=======
import svnserver.repository.*;
>>>>>>> 4f911844

import java.io.IOException;

/**
 * Log tree builder (for debug only).
 *
 * @author a.navrotskiy
 */
public class LogCommitBuilder implements VcsCommitBuilder {

  @NotNull
  private static final Logger log = LoggerFactory.getLogger(LogCommitBuilder.class);
  private int depth = 0;

  @Override
  public void addDir(@NotNull String name) {
    log.info(indent() + "{} (create dir)", name);
    depth++;
  }

  @Override
  public void openDir(@NotNull String name) {
    log.info(indent() + "{} (modify dir)", name);
    depth++;
  }

  @Override
  public void delete(@NotNull String name, @NotNull VcsFile file) throws SVNException, IOException {
    log.info(indent() + "{} (delete)", name);
  }

  @Override
  public void saveFile(@NotNull String name, @NotNull VcsDeltaConsumer deltaConsumer) {
    log.info(indent() + name);
  }

  @Override
  public void closeDir() {
    depth--;
  }

  @Override
<<<<<<< HEAD
  public VcsRevision commit(@NotNull User userInfo, @NotNull String message) throws SVNException, IOException {
=======
  public VcsRevision commit(@NotNull UserInfo userInfo, @NotNull String message) throws SVNException, IOException {
>>>>>>> 4f911844
    log.info(indent() + "Commit: {}", message);
    return null;
  }

  @NotNull
  private String indent() {
    final StringBuilder sb = new StringBuilder();
    for (int i = 0; i < depth * 2; ++i) sb.append(' ');
    return sb.toString();
  }
}<|MERGE_RESOLUTION|>--- conflicted
+++ resolved
@@ -4,14 +4,8 @@
 import org.slf4j.Logger;
 import org.slf4j.LoggerFactory;
 import org.tmatesoft.svn.core.SVNException;
-<<<<<<< HEAD
 import svnserver.auth.User;
-import svnserver.repository.VcsCommitBuilder;
-import svnserver.repository.VcsDeltaConsumer;
-import svnserver.repository.VcsRevision;
-=======
 import svnserver.repository.*;
->>>>>>> 4f911844
 
 import java.io.IOException;
 
@@ -54,11 +48,7 @@
   }
 
   @Override
-<<<<<<< HEAD
   public VcsRevision commit(@NotNull User userInfo, @NotNull String message) throws SVNException, IOException {
-=======
-  public VcsRevision commit(@NotNull UserInfo userInfo, @NotNull String message) throws SVNException, IOException {
->>>>>>> 4f911844
     log.info(indent() + "Commit: {}", message);
     return null;
   }
