/*
 * This file is part of git-as-svn. It is subject to the license terms
 * in the LICENSE file found in the top-level directory of this distribution
 * and at http://www.gnu.org/licenses/gpl-2.0.html. No part of git-as-svn,
 * including this file, may be copied, modified, propagated, or distributed
 * except according to the terms contained in the LICENSE file.
 */
package svnserver.ext.gitea.mapping

import com.google.common.cache.CacheBuilder
import com.google.common.cache.CacheLoader
import com.google.common.cache.LoadingCache
import io.gitea.ApiException
import io.gitea.api.RepositoryApi
import io.gitea.api.OrganizationApi
import io.gitea.model.Repository
import io.gitea.model.Organization
import io.gitea.model.Team
import svnserver.Loggers
import svnserver.auth.User
import svnserver.auth.ACL
import svnserver.context.LocalContext
import svnserver.ext.gitea.config.GiteaContext
import svnserver.repository.VcsAccess
import java.util.*
import java.io.FileNotFoundException
import java.io.IOException
import java.util.concurrent.ExecutionException
import java.util.concurrent.TimeUnit

/**
 * Access control by Gitea server.
 *
 * @author Artem V. Navrotskiy <bozaro@users.noreply.github.com>
 * @author Andrew Thornton <zeripath@users.noreply.github.com>
 * @author Marat Radchenko <marat@slonopotamus.org>
 */
internal class GiteaAccess(local: LocalContext, private val config: GiteaMappingConfig, private val repository: Repository) : VcsAccess {
    private val cache: LoadingCache<String, Repository>
    private val orgTeam2MemberCache: LoadingCache<String, Map<String, Array<String>>>

    @Throws(IOException::class)
    override fun canRead(user: User, branch: String, path: String): Boolean {
        return try {
            val access = config.repositories?.get(repository.fullName)?.access
            val group2users = if (access != null) getCachedOrgTeam2MemberList(repository) else null
            var acl = if (access != null && group2users != null) ACL(repository.fullName, group2users, access) else null
            if (acl != null) {
                // Check user or organization team permissions defined by ACL
                // Note: Users or teams may not have permission to read/write to the repositories via Gitea/git access
                // but can still access the repository with path-based authorization rules applied via SVN access.
                acl.canRead(user, branch, path)
            } else {
                // Default to checking individual user permissions
                val repository = getCachedProject(user)
                if (!repository.isPrivate) return true
                val permission = repository.permissions
                permission.isAdmin || permission.isPull
            }
        } catch (ignored: FileNotFoundException) {
            false
        }
    }

    @Throws(IOException::class)
    override fun canWrite(user: User, branch: String, path: String): Boolean {
        return if (user.isAnonymous) false else try {
            val access = config.repositories?.get(repository.fullName)?.access
            val group2users = if (access != null) getCachedOrgTeam2MemberList(repository) else null
            var acl = if (access != null && group2users != null) ACL(repository.fullName, group2users, access) else null
            if (acl != null) {
                // Check user or organization team permissions defined by ACL
                // Note: Users or teams may not have permission to read/write to the repositories via Gitea/git access
                // but can still access the repository with path-based authorization rules applied via SVN access.
                acl.canWrite(user, branch, path)
            } else {
                // Checking user permissions
                val repository = getCachedProject(user)
                val permission = repository.permissions
                permission.isAdmin || permission.isPush
            }
        } catch (ignored: FileNotFoundException) {
            false
        }
    }

    override fun updateEnvironment(environment: MutableMap<String, String>, user: User) {
        environment["GITEA_REPO_ID"] = "" + repository.id
        environment["GITEA_REPO_IS_WIKI"] = "false"
        environment["GITEA_REPO_NAME"] = repository.name
        environment["GITEA_REPO_USER_NAME"] = repository.owner.login
        environment["SSH_ORIGINAL_COMMAND"] = "git"
        if (user.username != null)
            environment["GITEA_PUSHER_NAME"] = if (user.realName.isNullOrEmpty()) user.username else user.realName
        if (user.email != null)
            environment["GITEA_PUSHER_EMAIL"] = user.email
        if (user.externalId != null)
            environment["GITEA_PUSHER_ID"] = user.externalId
<<<<<<< HEAD
        }
        val deployKey = config.repositories?.get(repository.fullName)?.deployKey
        if (deployKey != null)
            environment["GITEA_DEPLOY_KEY_ID"] = deployKey
=======
>>>>>>> 27eaaaa2
    }

    @Throws(IOException::class)
    private fun getCachedProject(user: User): Repository {
        return try {
            if (user.isAnonymous) return cache[""]
            val key = user.username
            check(key.isNotEmpty()) { "Found user without identifier: $user" }
            cache[key]
        } catch (e: ExecutionException) {
            if (e.cause is IOException) {
                throw (e.cause as IOException?)!!
            }
            throw IllegalStateException(e)
        }
    }

    @Throws(IOException::class)
    private fun getCachedOrgTeam2MemberList(repository: Repository): Map<String, Array<String>>? {
        return try {
            val key = repository?.owner?.login
            if (key == null || key!!.isEmpty()) return emptyMap()
            check(key.isNotEmpty()) { "Found repository without owner: $repository" }
            orgTeam2MemberCache[key]
        } catch (e: ExecutionException) {
            if (e.cause is IOException) {
                throw (e.cause as IOException?)!!
            }
            throw IllegalStateException(e)
        }
    }

    init {
        val projectId = repository.id
        val context: GiteaContext = GiteaContext.sure(local.shared)
        cache = CacheBuilder.newBuilder().maximumSize(config.cacheMaximumSize.toLong())
            .expireAfterWrite(config.cacheTimeSec.toLong(), TimeUnit.SECONDS).build(object : CacheLoader<String, Repository>() {
                @Throws(Exception::class)
                override fun load(username: String): Repository {
                    if (username.isEmpty()) {
                        try {
                            val apiClient = context.connect()
                            val repositoryApi = RepositoryApi(apiClient)
                            val repository = repositoryApi.repoGetByID(projectId)
                            if (!repository.isPrivate) {
                                // Munge the permissions
                                repository.permissions.isAdmin = false
                                repository.permissions.isPush = false
                                return repository
                            }
                            throw FileNotFoundException()
                        } catch (e: ApiException) {
                            if (e.code == 404) {
                                throw FileNotFoundException()
                            } else {
                                throw e
                            }
                        }
                    }
                    // Sudo as the user
                    return try {
                        val apiClient = context.connect(username)
                        val repositoryApi = RepositoryApi(apiClient)
                        repositoryApi.repoGetByID(projectId)
                    } catch (e: ApiException) {
                        if (e.code == 404) {
                            throw FileNotFoundException()
                        } else {
                            throw e
                        }
                    }
                }
            })

        orgTeam2MemberCache = CacheBuilder.newBuilder().maximumSize(config.cacheMaximumSize.toLong())
            .expireAfterWrite(config.cacheTimeSec.toLong(), TimeUnit.SECONDS).build(object : CacheLoader<String, Map<String, Array<String>>>() {
                @Throws(Exception::class)
                override fun load(repoOwnerOrg: String): Map<String, Array<String>> {
                    if (repoOwnerOrg.isEmpty()) return emptyMap()

                    var orgTeamMapping = mutableMapOf<String, Array<String>>()

                    return try {
                        val apiClient = context.connect()
                        val organizationApi = OrganizationApi(apiClient)
                        var orgTeams = organizationApi.orgListTeams(repoOwnerOrg, null, null)
                        for(team in orgTeams) {
                            var orgTeamMembers = organizationApi.orgListTeamMembers(team.id, null, null)
                            var teamMemberNames = mutableListOf<String>();
                            for(member in orgTeamMembers) {
                                teamMemberNames.add(member.login);
                            }
                            orgTeamMapping[team.name] = teamMemberNames.toTypedArray();
                        }

                        return orgTeamMapping;
                    } catch (e: ApiException) {
                        if (e.code == 404) {
                            throw FileNotFoundException()
                        } else {
                            throw e
                        }
                    }
                }
            })
    }
}<|MERGE_RESOLUTION|>--- conflicted
+++ resolved
@@ -96,13 +96,9 @@
             environment["GITEA_PUSHER_EMAIL"] = user.email
         if (user.externalId != null)
             environment["GITEA_PUSHER_ID"] = user.externalId
-<<<<<<< HEAD
-        }
         val deployKey = config.repositories?.get(repository.fullName)?.deployKey
         if (deployKey != null)
             environment["GITEA_DEPLOY_KEY_ID"] = deployKey
-=======
->>>>>>> 27eaaaa2
     }
 
     @Throws(IOException::class)
