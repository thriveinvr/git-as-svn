/**
 * This file is part of git-as-svn. It is subject to the license terms
 * in the LICENSE file found in the top-level directory of this distribution
 * and at http://www.gnu.org/licenses/gpl-2.0.html. No part of git-as-svn,
 * including this file, may be copied, modified, propagated, or distributed
 * except according to the terms contained in the LICENSE file.
 */
package svnserver.repository.git;

import org.eclipse.jgit.diff.DiffEntry;
import org.eclipse.jgit.diff.RenameDetector;
import org.eclipse.jgit.lib.*;
import org.eclipse.jgit.revwalk.RevCommit;
import org.eclipse.jgit.revwalk.RevTree;
import org.eclipse.jgit.revwalk.RevWalk;
import org.eclipse.jgit.treewalk.CanonicalTreeParser;
import org.eclipse.jgit.treewalk.TreeWalk;
import org.eclipse.jgit.util.IntList;
import org.jetbrains.annotations.NotNull;
import org.jetbrains.annotations.Nullable;
import org.slf4j.Logger;
import org.slf4j.LoggerFactory;
import org.tmatesoft.svn.core.SVNErrorCode;
import org.tmatesoft.svn.core.SVNErrorMessage;
import org.tmatesoft.svn.core.SVNException;
import org.tmatesoft.svn.core.SVNProperty;
import svnserver.StringHelper;
import svnserver.WikiConstants;
import svnserver.auth.User;
import svnserver.repository.*;
import svnserver.repository.git.cache.CacheChange;
import svnserver.repository.git.cache.CacheRevision;
import svnserver.repository.git.prop.GitProperty;
import svnserver.repository.git.prop.GitPropertyFactory;
import svnserver.repository.git.prop.PropertyMapping;
import svnserver.repository.locks.LockManager;

import java.io.IOException;
import java.io.InputStream;
import java.nio.charset.StandardCharsets;
import java.security.MessageDigest;
import java.security.NoSuchAlgorithmException;
import java.util.*;
import java.util.concurrent.ConcurrentHashMap;
import java.util.concurrent.locks.ReadWriteLock;
import java.util.concurrent.locks.ReentrantReadWriteLock;
import java.util.function.BiFunction;

/**
 * Implementation for Git repository.
 *
 * @author Artem V. Navrotskiy <bozaro@users.noreply.github.com>
 */
public class GitRepository implements VcsRepository {
  private static final int REPORT_DELAY = 2500;
  private static final int MARK_NO_FILE = -1;

  @NotNull
  private static final Logger log = LoggerFactory.getLogger(GitRepository.class);
  @NotNull
  private final LockManager lockManager;
  @NotNull
  public static final byte[] emptyBytes = new byte[0];
  @NotNull
  private final Repository repository;
  @NotNull
  private final List<Repository> linkedRepositories;
  @NotNull
  private final GitPushMode pushMode;
  @NotNull
  private final List<GitRevision> revisions = new ArrayList<>();
  @NotNull
  private final TreeMap<Long, GitRevision> revisionByDate = new TreeMap<>();
  @NotNull
  private final TreeMap<ObjectId, GitRevision> revisionByHash = new TreeMap<>();
  @NotNull
  private final Map<String, IntList> lastUpdates = new ConcurrentHashMap<>();
  @NotNull
  private final ReadWriteLock lock = new ReentrantReadWriteLock();
  // Lock for prevent concurrent pushes.
  @NotNull
  private final Object pushLock = new Object();
  @NotNull
  private final String uuid;
  @NotNull
  private final String gitBranch;
  @NotNull
  private final String svnBranch;
  @NotNull
  private final Map<String, String> md5Cache = new ConcurrentHashMap<>();
  @NotNull
  private final Map<ObjectId, GitProperty[]> directoryPropertyCache = new ConcurrentHashMap<>();
  @NotNull
  private final Map<ObjectId, GitProperty> filePropertyCache = new ConcurrentHashMap<>();
  private final boolean renameDetection;

  public GitRepository(@NotNull Repository repository,
                       @NotNull List<Repository> linked,
                       @NotNull GitPushMode pushMode,
                       @NotNull String branch,
                       boolean renameDetection,
                       @NotNull LockManager lockManager) throws IOException, SVNException {
    this.lockManager = lockManager;
    this.repository = repository;
    this.pushMode = pushMode;
    this.renameDetection = renameDetection;
    linkedRepositories = new ArrayList<>(linked);

    this.svnBranch = LayoutHelper.initRepository(repository).getName();
    this.gitBranch = Constants.R_HEADS + branch;
    loadRevisions();
    cacheRevisions();

    updateRevisions();
    this.uuid = UUID.nameUUIDFromBytes((getRepositoryId() + "\0" + gitBranch).getBytes(StandardCharsets.UTF_8)).toString();
    log.info("Repository ready (branch: {})", gitBranch);
  }

  @NotNull
<<<<<<< HEAD
  @Override
  public LockManager getLockManager() {
    return lockManager;
  }

  @NotNull
  private String getRepositoryId() {
    for (GitRevision revision : revisions) {
      ObjectId commitId = revision.getObjectId();
      if (commitId != null) {
        return commitId.getName();
=======
  private String getRepositoryId() throws IOException {
    return LayoutHelper.loadRepositoryId(repository.newObjectReader(), revisions.get(0).getCacheCommit());
  }

  /**
   * Load all cached revisions.
   *
   * @throws IOException
   * @throws SVNException
   */
  public boolean loadRevisions() throws IOException, SVNException {
    // Fast check.
    lock.readLock().lock();
    try {
      final int lastRevision = revisions.size() - 1;
      final ObjectId lastCommitId;
      if (lastRevision >= 0) {
        lastCommitId = revisions.get(lastRevision).getGitNewCommit();
        final Ref head = repository.getRef(svnBranch);
        if (head.getObjectId().equals(lastCommitId)) {
          return false;
        }
      }
    } finally {
      lock.readLock().unlock();
    }
    // Real loading.
    lock.writeLock().lock();
    try {
      final int lastRevision = revisions.size() - 1;
      final ObjectId lastCommitId = lastRevision < 0 ? null : revisions.get(lastRevision).getCacheCommit();
      final Ref head = repository.getRef(svnBranch);
      final List<RevCommit> newRevs = new ArrayList<>();
      final RevWalk revWalk = new RevWalk(repository);
      ObjectId objectId = head.getObjectId();
      while (true) {
        if (objectId.equals(lastCommitId)) {
          break;
        }
        final RevCommit commit = revWalk.parseCommit(objectId);
        newRevs.add(commit);
        if (commit.getParentCount() == 0) break;
        objectId = commit.getParent(0);
      }
      if (newRevs.isEmpty()) {
        return false;
>>>>>>> c8916f19
      }
      final long beginTime = System.currentTimeMillis();
      int processed = 0;
      long reportTime = beginTime;
      log.info("Loading cached revision changes: {} revision", newRevs.size());
      for (int i = newRevs.size() - 1; i >= 0; i--) {
        loadRevisionInfo(newRevs.get(i));
        processed++;
        long currentTime = System.currentTimeMillis();
        if (currentTime - reportTime > REPORT_DELAY) {
          log.info("  processed cached revision: {} ({} rev/sec)", newRevs.size() - i, 1000.0f * processed / (currentTime - reportTime));
          reportTime = currentTime;
          processed = 0;
        }
      }
      final long endTime = System.currentTimeMillis();
      log.info("Cached revision loaded: {} ms", endTime - beginTime);
      return true;
    } finally {
      lock.writeLock().unlock();
    }
  }

  private static class CacheInfo {
    private final int id;
    @NotNull
    private RevCommit commit;
    @NotNull
    private List<CacheInfo> childs = new ArrayList<>();
    @NotNull
    private List<CacheInfo> parents = new ArrayList<>();
    @Nullable
    private String svnBranch;

    private CacheInfo(int id, @NotNull RevCommit commit) {
      this.id = id;
      this.commit = commit;
    }
  }

  /**
   * Create cache for new revisions.
   *
   * @throws IOException
   * @throws SVNException
   */
  public boolean cacheRevisions() throws IOException, SVNException {
    // Fast check.
    lock.readLock().lock();
    try {
      final int lastRevision = revisions.size() - 1;
      if (lastRevision >= 0) {
        final ObjectId lastCommitId = revisions.get(lastRevision).getGitNewCommit();
        final Ref master = repository.getRef(gitBranch);
        if ((master == null) || (master.getObjectId().equals(lastCommitId))) {
          return false;
        }
      }
    } finally {
      lock.readLock().unlock();
    }
    // Real update.
    final ObjectInserter inserter = repository.newObjectInserter();
    lock.writeLock().lock();
    try {
      final Ref master = repository.getRef(gitBranch);
      final List<RevCommit> newRevs = new ArrayList<>();
      final RevWalk revWalk = new RevWalk(repository);
      ObjectId objectId = master.getObjectId();
      while (true) {
        if (revisionByHash.containsKey(objectId)) {
          break;
        }
        final RevCommit commit = revWalk.parseCommit(objectId);
        newRevs.add(commit);
        if (commit.getParentCount() == 0) break;
        objectId = commit.getParent(0);
      }
      if (!newRevs.isEmpty()) {
        final long beginTime = System.currentTimeMillis();
        int processed = 0;
        long reportTime = beginTime;
        log.info("Loading revision changes: {} revision", newRevs.size());
        int revisionId = revisions.size();
        ObjectId cacheId = revisions.get(revisions.size() - 1).getCacheCommit();
        for (int i = newRevs.size() - 1; i >= 0; i--) {
          final RevCommit revCommit = newRevs.get(i);
          final CacheRevision cacheRevision = createCache(revCommit.getParentCount() > 0 ? revWalk.parseCommit(revCommit.getParent(0)) : null, revCommit, Collections.emptyMap(), revisionId);
          cacheId = LayoutHelper.createCacheCommit(inserter, cacheId, revCommit, cacheRevision);
          inserter.flush();

          processed++;
          long currentTime = System.currentTimeMillis();
          if (currentTime - reportTime > REPORT_DELAY) {
            log.info("  processed revision: {} ({} rev/sec)", newRevs.size() - i, 1000.0f * processed / (currentTime - reportTime));
            reportTime = currentTime;
            processed = 0;

            final RefUpdate refUpdate = repository.updateRef(svnBranch);
            refUpdate.setNewObjectId(cacheId);
            refUpdate.update();
          }
          revisionId++;
        }
        final long endTime = System.currentTimeMillis();
        log.info("Revision changes loaded: {} ms", endTime - beginTime);

        final RefUpdate refUpdate = repository.updateRef(svnBranch);
        refUpdate.setNewObjectId(cacheId);
        refUpdate.update();
      }
      return !newRevs.isEmpty();
    } finally {
      lock.writeLock().unlock();
    }
  }

  private CacheRevision createCache(@Nullable RevCommit oldCommit, @NotNull RevCommit newCommit, @NotNull Map<String, RevCommit> branches, int revisionId) throws IOException, SVNException {
    final GitFile oldTree = oldCommit == null ? new GitFile(this, null, "", GitProperty.emptyArray, revisionId - 1) : new GitFile(this, oldCommit, revisionId - 1);
    final GitFile newTree = new GitFile(this, newCommit, revisionId);
    final Map<String, CacheChange> fileChange = new TreeMap<>();
    for (Map.Entry<String, GitLogPair> entry : ChangeHelper.collectChanges(oldTree, newTree, true).entrySet()) {
      fileChange.put(entry.getKey(), new CacheChange(entry.getValue()));
    }
    return new CacheRevision(
        revisionId,
        newCommit,
        collectRename(oldTree, newTree),
        fileChange,
        branches
    );
  }

  @Override
  public void updateRevisions() throws IOException, SVNException {
    while (true) {
      loadRevisions();
      if (!cacheRevisions()) {
        break;
      }
    }
  }

  private boolean isTreeEmpty(RevTree tree) throws IOException {
    return new CanonicalTreeParser(GitRepository.emptyBytes, repository.newObjectReader(), tree).eof();
  }

  private void loadRevisionInfo(@NotNull RevCommit commit) throws IOException, SVNException {
    final RevWalk revWalk = new RevWalk(repository.newObjectReader());
    final CacheRevision cacheRevision = LayoutHelper.loadCacheRevision(revWalk.getObjectReader(), commit);
    final int revisionId = cacheRevision.getRevisionId();
    final Map<String, VcsCopyFrom> copyFroms = new HashMap<>();
    for (Map.Entry<String, String> entry : cacheRevision.getRenames().entrySet()) {
      copyFroms.put(entry.getKey(), new VcsCopyFrom(revisionId - 1, entry.getValue()));
    }
    final RevCommit oldCommit = revisions.isEmpty() ? null : revisions.get(revisions.size() - 1).getGitNewCommit();
    final RevCommit svnCommit = cacheRevision.getGitCommitId() != null ? revWalk.parseCommit(cacheRevision.getGitCommitId()) : null;
    for (Map.Entry<String, CacheChange> entry : cacheRevision.getFileChange().entrySet()) {
      lastUpdates.compute(entry.getKey(), (key, list) -> {
        final IntList result = list == null ? new IntList() : list;
        result.add(revisionId);
        if (entry.getValue().getNewFile() == null) {
          result.add(MARK_NO_FILE);
        }
        return result;
      });
    }
    final GitRevision revision = new GitRevision(this, commit.getId(), cacheRevision.getRevisionId(), copyFroms, oldCommit, svnCommit, commit.getCommitTime());
    if (cacheRevision.getRevisionId() > 0) {
      if (revisionByDate.isEmpty() || revisionByDate.lastKey() <= revision.getDate()) {
        revisionByDate.put(revision.getDate(), revision);
      }
    }
    if (svnCommit != null) {
      revisionByHash.put(svnCommit.getId(), revision);
    }
    revisions.add(revision);
  }

  @NotNull
  private Map<String, String> collectRename(@NotNull GitFile oldTree, @NotNull GitFile newTree) throws IOException {
    if (!renameDetection) {
      return Collections.emptyMap();
    }
    final GitObject<ObjectId> oldTreeId = oldTree.getObjectId();
    final GitObject<ObjectId> newTreeId = newTree.getObjectId();
    if (oldTreeId == null || newTreeId == null || !Objects.equals(oldTreeId.getRepo(), newTreeId.getRepo())) {
      return Collections.emptyMap();
    }
    final TreeWalk tw = new TreeWalk(repository);
    tw.setRecursive(true);
    tw.addTree(oldTree.getObjectId().getObject());
    tw.addTree(newTree.getObjectId().getObject());

    final RenameDetector rd = new RenameDetector(repository);
    rd.addAll(DiffEntry.scan(tw));

    final Map<String, String> result = new HashMap<>();
    for (DiffEntry diff : rd.compute(tw.getObjectReader(), null)) {
      if (diff.getScore() >= rd.getRenameScore()) {
        result.put(StringHelper.normalize(diff.getNewPath()), StringHelper.normalize(diff.getOldPath()));
      }
    }
    return result;
  }

  @NotNull
  public GitProperty[] collectProperties(@NotNull GitTreeEntry treeEntry, @NotNull VcsSupplier<Iterable<GitTreeEntry>> entryProvider) throws IOException, SVNException {
    if (treeEntry.getFileMode().getObjectType() == Constants.OBJ_BLOB)
      return GitProperty.emptyArray;

    GitProperty[] props = directoryPropertyCache.get(treeEntry.getObjectId().getObject());
    if (props == null) {
      final List<GitProperty> propList = new ArrayList<>();
      for (GitTreeEntry entry : entryProvider.get()) {
        final GitProperty property = parseGitProperty(entry.getFileName(), entry.getObjectId());
        if (property != null) {
          propList.add(property);
        }
      }
      if (!propList.isEmpty()) {
        props = propList.toArray(new GitProperty[propList.size()]);
      } else {
        props = GitProperty.emptyArray;
      }
      directoryPropertyCache.put(treeEntry.getObjectId().getObject(), props);
    }
    return props;
  }

  @Nullable
  private GitProperty parseGitProperty(@NotNull String fileName, @NotNull GitObject<ObjectId> objectId) throws IOException, SVNException {
    final GitPropertyFactory factory = PropertyMapping.getFactory(fileName);
    if (factory == null)
      return null;

    return cachedParseGitProperty(objectId, factory);
  }

  @Nullable
  private GitProperty cachedParseGitProperty(GitObject<ObjectId> objectId, GitPropertyFactory factory) throws IOException, SVNException {
    GitProperty property = filePropertyCache.get(objectId.getObject());
    if (property == null) {
      property = factory.create(loadContent(objectId));
      filePropertyCache.put(objectId.getObject(), property);
    }
    return property;
  }

  @NotNull
  @Override
  public GitRevision getLatestRevision() throws IOException {
    lock.readLock().lock();
    try {
      return revisions.get(revisions.size() - 1);
    } finally {
      lock.readLock().unlock();
    }
  }

  @NotNull
  @Override
  public VcsRevision getRevisionByDate(long dateTime) throws IOException {
    lock.readLock().lock();
    try {
      final Map.Entry<Long, GitRevision> entry = revisionByDate.floorEntry(dateTime);
      if (entry != null) {
        return entry.getValue();
      }
      return revisions.get(0);
    } finally {
      lock.readLock().unlock();
    }
  }

  @NotNull
  @Override
  public String getUuid() {
    return uuid;
  }

  @NotNull
  public Repository getRepository() {
    return repository;
  }

  @NotNull
  public String getObjectMD5(@NotNull GitObject<? extends ObjectId> objectId, char type, @NotNull VcsSupplier<InputStream> streamFactory) throws IOException, SVNException {
    final String key = type + objectId.getObject().name();
    String result = md5Cache.get(key);
    if (result == null) {
      final byte[] buffer = new byte[64 * 1024];
      final MessageDigest md5 = getMd5();
      try (InputStream stream = streamFactory.get()) {
        while (true) {
          int size = stream.read(buffer);
          if (size < 0) break;
          md5.update(buffer, 0, size);
        }
      }
      result = StringHelper.toHex(md5.digest());
      md5Cache.putIfAbsent(key, result);
    }
    return result;
  }

  @NotNull
  @Override
  public GitRevision getRevisionInfo(int revision) throws IOException, SVNException {
    final GitRevision revisionInfo = getRevisionInfoUnsafe(revision);
    if (revisionInfo == null) {
      throw new SVNException(SVNErrorMessage.create(SVNErrorCode.FS_NO_SUCH_REVISION, "No such revision " + revision));
    }
    return revisionInfo;
  }

  @NotNull
  public GitRevision sureRevisionInfo(int revision) throws IOException {
    final GitRevision revisionInfo = getRevisionInfoUnsafe(revision);
    if (revisionInfo == null) {
      throw new IllegalStateException("No such revision " + revision);
    }
    return revisionInfo;
  }

  @Nullable
  private GitRevision getRevisionInfoUnsafe(int revision) throws IOException {
    lock.readLock().lock();
    try {
      if (revision >= revisions.size())
        return null;
      return revisions.get(revision);
    } finally {
      lock.readLock().unlock();
    }
  }

  private static MessageDigest getMd5() {
    try {
      return MessageDigest.getInstance("MD5");
    } catch (NoSuchAlgorithmException e) {
      throw new IllegalStateException(e);
    }
  }

  @NotNull
  private GitRevision getRevision(@NotNull ObjectId revisionId) throws SVNException {
    lock.readLock().lock();
    try {
      final GitRevision revision = revisionByHash.get(revisionId);
      if (revision == null) {
        throw new SVNException(SVNErrorMessage.create(SVNErrorCode.FS_NO_SUCH_REVISION, "No such revision " + revisionId.name()));
      }
      return revision;
    } finally {
      lock.readLock().unlock();
    }
  }

  @NotNull
  @Override
  public VcsDeltaConsumer createFile() throws IOException, SVNException {
    return new GitDeltaConsumer(this, null);
  }

  @NotNull
  @Override
  public VcsDeltaConsumer modifyFile(@NotNull VcsFile file) throws IOException, SVNException {
    return new GitDeltaConsumer(this, (GitFile) file);
  }

  @Override
  public int getLastChange(@NotNull String nodePath, int beforeRevision) {
    if (nodePath.isEmpty()) return beforeRevision;
    final IntList revs = this.lastUpdates.get(nodePath);
    if (revs != null) {
      int prev = 0;
      for (int i = revs.size() - 1; i >= 0; --i) {
        final int rev = revs.get(i);
        if ((rev >= 0) && (rev <= beforeRevision)) {
          if (prev == MARK_NO_FILE) {
            return MARK_NO_FILE;
          }
          return rev;
        }
        prev = rev;
      }
    }
    return MARK_NO_FILE;
  }

  @NotNull
  @Override
  public VcsCommitBuilder createCommitBuilder() throws IOException, SVNException {
    return new GitCommitBuilder(gitBranch);
  }

  @NotNull
  public static String loadContent(@NotNull GitObject<? extends ObjectId> objectId) throws IOException {
    final byte[] bytes = objectId.getRepo().newObjectReader().open(objectId.getObject()).getBytes();
    return new String(bytes, StandardCharsets.UTF_8);
  }

  @NotNull
  public Iterable<GitTreeEntry> loadTree(@Nullable GitTreeEntry tree) throws IOException {
    final GitObject<ObjectId> treeId = getTreeObject(tree);
    // Loading tree.
    if (treeId == null) {
      return Collections.emptyList();
    }
    final List<GitTreeEntry> result = new ArrayList<>();
    final Repository repo = treeId.getRepo();
    final CanonicalTreeParser treeParser = new CanonicalTreeParser(GitRepository.emptyBytes, repo.newObjectReader(), treeId.getObject());
    while (!treeParser.eof()) {
      result.add(new GitTreeEntry(
          treeParser.getEntryFileMode(),
          new GitObject<>(repo, treeParser.getEntryObjectId()),
          treeParser.getEntryPathString()
      ));
      treeParser.next();
    }
    return result;
  }

  @Nullable
  private GitObject<ObjectId> getTreeObject(@Nullable GitTreeEntry tree) throws IOException {
    if (tree == null) {
      return null;
    }
    // Get tree object
    if (tree.getFileMode().equals(FileMode.TREE)) {
      return tree.getObjectId();
    }
    if (tree.getFileMode().equals(FileMode.GITLINK)) {
      GitObject<RevCommit> linkedCommit = loadLinkedCommit(tree.getObjectId().getObject());
      if (linkedCommit == null) {
        return null;
      }
      return new GitObject<>(linkedCommit.getRepo(), linkedCommit.getObject().getTree());
    } else {
      return null;
    }
  }

  @Nullable
  public GitObject<RevCommit> loadLinkedCommit(@NotNull ObjectId objectId) throws IOException {
    for (Repository repo : linkedRepositories) {
      if (repo.hasObject(objectId)) {
        final RevWalk revWalk = new RevWalk(repo);
        return new GitObject<>(repo, revWalk.parseCommit(objectId));

      }
    }
    return null;
  }

  private static class ComputeBranchName implements BiFunction<RevCommit, CacheInfo, CacheInfo> {
    @NotNull
    private final String svnBranch;

    public ComputeBranchName(@NotNull String svnBranch) {
      this.svnBranch = svnBranch;
    }

    @NotNull
    @Override
    public CacheInfo apply(@NotNull RevCommit revCommit, @NotNull CacheInfo old) {
      if (old.svnBranch == null || LayoutHelper.compareBranches(old.svnBranch, svnBranch) > 0) {
        old.svnBranch = svnBranch;
      }
      return old;
    }
  }

  private class GitPropertyValidator {
    @NotNull
    private final Deque<GitFile> treeStack;

    public GitPropertyValidator(@NotNull GitFile root) {
      this.treeStack = new ArrayDeque<>();
      this.treeStack.push(root);
    }

    public void openDir(@NotNull String name) throws IOException, SVNException {
      final GitFile file = treeStack.element().getEntry(name);
      if (file == null) {
        throw new IllegalStateException("Invalid state: can't find file " + name + " in created commit.");
      }
      treeStack.push(file);
    }

    public void checkProperties(@Nullable String name, @NotNull Map<String, String> properties) throws IOException, SVNException {
      final GitFile dir = treeStack.element();
      final GitFile node = name == null ? dir : dir.getEntry(name);
      if (node == null) {
        throw new IllegalStateException("Invalid state: can't find entry " + name + " in created commit.");
      }
      final Map<String, String> expected = node.getProperties(false);
      if (!properties.equals(expected)) {
        final StringBuilder message = new StringBuilder();
        message.append("Can't commit entry: ").append(node.getFullPath()).append("\nInvalid svn properties found.\n");
        message.append("Expected:\n");
        for (Map.Entry<String, String> entry : expected.entrySet()) {
          message.append("  ").append(entry.getKey()).append(" = \"").append(entry.getValue()).append("\"\n");
        }
        message.append("Actual:\n");
        for (Map.Entry<String, String> entry : properties.entrySet()) {
          message.append("  ").append(entry.getKey()).append(" = \"").append(entry.getValue()).append("\"\n");
        }

        message.append("\n"
            + "----------------\n" +
            "Subversion properties must be consistent with Git config files:\n");
        for (String configFile : PropertyMapping.getRegisteredFiles()) {
          message.append("  ").append(configFile).append('\n');
        }
        message.append("\n" +
            "For more detailed information you can see: ").append(WikiConstants.PROPERTIES).append("\n");
        throw new SVNException(SVNErrorMessage.create(SVNErrorCode.REPOS_HOOK_FAILURE, message.toString()));
      }
    }

    public void closeDir() {
      treeStack.pop();
    }
  }

  private class GitCommitBuilder implements VcsCommitBuilder {
    @NotNull
    private final Deque<GitTreeUpdate> treeStack;
    @NotNull
    private final ObjectInserter inserter;
    @NotNull
    private final GitRevision revision;
    @NotNull
    private final String branch;
    @NotNull
    private final List<VcsConsumer<GitPropertyValidator>> validateActions = new ArrayList<>();

    public GitCommitBuilder(@NotNull String branch) throws IOException, SVNException {
      this.inserter = repository.newObjectInserter();
      this.branch = branch;
      this.revision = getLatestRevision();
      this.treeStack = new ArrayDeque<>();
      this.treeStack.push(new GitTreeUpdate("", getOriginalTree()));
    }

    private Iterable<GitTreeEntry> getOriginalTree() throws IOException {
      final RevCommit commit = revision.getGitNewCommit();
      if (commit == null) {
        return Collections.emptyList();
      }
      return loadTree(new GitTreeEntry(repository, FileMode.TREE, commit.getTree(), ""));
    }

    @Override
    public void checkUpToDate(@NotNull String path, int rev) throws SVNException, IOException {
      final GitFile file = revision.getFile(path);
      if (file == null) {
        throw new SVNException(SVNErrorMessage.create(SVNErrorCode.ENTRY_NOT_FOUND, path));
      } else if (file.getLastChange().getId() > rev) {
        throw new SVNException(SVNErrorMessage.create(SVNErrorCode.WC_NOT_UP_TO_DATE, "Working copy is not up-to-date: " + path));
      }
    }

    @Override
    public void addDir(@NotNull String name, @Nullable VcsFile sourceDir) throws SVNException, IOException {
      final GitTreeUpdate current = treeStack.element();
      if (current.getEntries().containsKey(name)) {
        throw new SVNException(SVNErrorMessage.create(SVNErrorCode.FS_ALREADY_EXISTS, getFullPath(name)));
      }
      final GitFile source = (GitFile) sourceDir;
      validateActions.add(validator -> validator.openDir(name));
      treeStack.push(new GitTreeUpdate(name, loadTree(source == null ? null : source.getTreeEntry())));
    }

    @Override
    public void openDir(@NotNull String name) throws SVNException, IOException {
      final GitTreeUpdate current = treeStack.element();
      // todo: ???
      final GitTreeEntry originalDir = current.getEntries().remove(name);
      if ((originalDir == null) || (!originalDir.getFileMode().equals(FileMode.TREE))) {
        throw new SVNException(SVNErrorMessage.create(SVNErrorCode.ENTRY_NOT_FOUND, getFullPath(name)));
      }
      validateActions.add(validator -> validator.openDir(name));
      treeStack.push(new GitTreeUpdate(name, loadTree(originalDir)));
    }

    @Override
    public void checkDirProperties(@NotNull Map<String, String> props) throws SVNException, IOException {
      validateActions.add(validator -> validator.checkProperties(null, props));
    }

    @Override
    public void closeDir() throws SVNException, IOException {
      final GitTreeUpdate last = treeStack.pop();
      final GitTreeUpdate current = treeStack.element();
      final String fullPath = getFullPath(last.getName());
      if (last.getEntries().isEmpty()) {
        throw new SVNException(SVNErrorMessage.create(SVNErrorCode.CANCELLED, "Empty directories is not supported: " + fullPath));
      }
      final ObjectId subtreeId = last.buildTree(inserter);
      log.info("Create tree {} for dir: {}", subtreeId.name(), fullPath);
      if (current.getEntries().put(last.getName(), new GitTreeEntry(FileMode.TREE, new GitObject<>(repository, subtreeId), last.getName())) != null) {
        throw new SVNException(SVNErrorMessage.create(SVNErrorCode.FS_ALREADY_EXISTS, fullPath));
      }
      validateActions.add(GitPropertyValidator::closeDir);
    }

    @Override
    public void saveFile(@NotNull String name, @NotNull VcsDeltaConsumer deltaConsumer, boolean modify) throws SVNException, IOException {
      final GitDeltaConsumer gitDeltaConsumer = (GitDeltaConsumer) deltaConsumer;
      final GitTreeUpdate current = treeStack.element();
      final GitTreeEntry entry = current.getEntries().get(name);
      final GitObject<ObjectId> originalId = gitDeltaConsumer.getOriginalId();
      if (modify ^ (entry != null)) {
        throw new SVNException(SVNErrorMessage.create(SVNErrorCode.WC_NOT_UP_TO_DATE, "Working copy is not up-to-date: " + getFullPath(name)));
      }
      final GitObject<ObjectId> objectId = gitDeltaConsumer.getObjectId();
      if (objectId == null) {
        // Content not updated.
        if (originalId == null) {
          throw new SVNException(SVNErrorMessage.create(SVNErrorCode.INCOMPLETE_DATA, "Added file without content: " + getFullPath(name)));
        }
        return;
      }
      current.getEntries().put(name, new GitTreeEntry(getFileMode(gitDeltaConsumer.getProperties()), objectId, name));
      validateActions.add(validator -> validator.checkProperties(name, gitDeltaConsumer.getProperties()));
    }

    private FileMode getFileMode(@NotNull Map<String, String> props) {
      if (props.containsKey(SVNProperty.SPECIAL)) return FileMode.SYMLINK;
      if (props.containsKey(SVNProperty.EXECUTABLE)) return FileMode.EXECUTABLE_FILE;
      return FileMode.REGULAR_FILE;
    }

    @Override
    public void delete(@NotNull String name) throws SVNException, IOException {
      final GitTreeUpdate current = treeStack.element();
      final GitTreeEntry entry = current.getEntries().remove(name);
      if (entry == null) {
        throw new SVNException(SVNErrorMessage.create(SVNErrorCode.ENTRY_NOT_FOUND, getFullPath(name)));
      }
    }

    @Override
    public GitRevision commit(@NotNull User userInfo, @NotNull String message) throws SVNException, IOException {
      synchronized (pushLock) {
        final GitTreeUpdate root = treeStack.element();
        final ObjectId treeId = root.buildTree(inserter);
        log.info("Create tree {} for commit.", treeId.name());
        inserter.flush();

        final CommitBuilder commitBuilder = new CommitBuilder();
        final PersonIdent ident = createIdent(userInfo);
        commitBuilder.setAuthor(ident);
        commitBuilder.setCommitter(ident);
        commitBuilder.setMessage(message);
        final RevCommit parentCommit = revision.getGitNewCommit();
        if (parentCommit != null) {
          commitBuilder.setParentId(parentCommit.getId());
        }
        commitBuilder.setTreeId(treeId);
        final ObjectId commitId = inserter.insert(commitBuilder);
        inserter.flush();

        log.info("Validate properties");
        validateProperties(new RevWalk(repository).parseCommit(commitId));

        log.info("Create commit {}: {}", commitId.name(), message);
        log.info("Try to push commit in branch: {}", branch);
        if (!pushMode.push(repository, commitId, branch)) {
          log.info("Non fast forward push rejected");
          return null;
        }
        log.info("Commit is pushed");

        updateRevisions();
        return getRevision(commitId);
      }
    }

    private void validateProperties(@NotNull RevCommit commit) throws IOException, SVNException {
      final GitFile root = new GitFile(GitRepository.this, commit, 0);
      final GitPropertyValidator validator = new GitPropertyValidator(root);
      for (VcsConsumer<GitPropertyValidator> validateAction : validateActions) {
        validateAction.accept(validator);
      }
    }

    private PersonIdent createIdent(User userInfo) {
      final String realName = userInfo.getRealName();
      final String email = userInfo.getEmail();
      return new PersonIdent(realName, email == null ? "" : email);
    }

    @NotNull
    private String getFullPath(String name) {
      final StringBuilder fullPath = new StringBuilder();
      final Iterator<GitTreeUpdate> iter = treeStack.descendingIterator();
      while (iter.hasNext()) {
        fullPath.append(iter.next().getName()).append('/');
      }
      fullPath.append(name);
      return fullPath.toString();
    }
  }
}<|MERGE_RESOLUTION|>--- conflicted
+++ resolved
@@ -117,19 +117,12 @@
   }
 
   @NotNull
-<<<<<<< HEAD
   @Override
   public LockManager getLockManager() {
     return lockManager;
   }
 
   @NotNull
-  private String getRepositoryId() {
-    for (GitRevision revision : revisions) {
-      ObjectId commitId = revision.getObjectId();
-      if (commitId != null) {
-        return commitId.getName();
-=======
   private String getRepositoryId() throws IOException {
     return LayoutHelper.loadRepositoryId(repository.newObjectReader(), revisions.get(0).getCacheCommit());
   }
@@ -176,7 +169,6 @@
       }
       if (newRevs.isEmpty()) {
         return false;
->>>>>>> c8916f19
       }
       final long beginTime = System.currentTimeMillis();
       int processed = 0;
