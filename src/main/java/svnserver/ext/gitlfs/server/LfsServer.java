--- conflicted
+++ resolved
@@ -14,10 +14,6 @@
 import ru.bozaro.gitlfs.server.ContentManager;
 import ru.bozaro.gitlfs.server.ContentServlet;
 import ru.bozaro.gitlfs.server.PointerServlet;
-<<<<<<< HEAD
-import svnserver.auth.User;
-=======
->>>>>>> dc07c29b
 import svnserver.context.Local;
 import svnserver.context.LocalContext;
 import svnserver.context.Shared;
@@ -58,21 +54,12 @@
     final String name = localContext.getName();
 
     final String pathSpec = ("/" + MessageFormat.format(pathFormat, name) + "/").replaceAll("/+", "/");
-<<<<<<< HEAD
-    final ContentManager<User> manager = new LfsContentManager(localContext, storage);
-    final Collection<WebServer.ServletInfo> servletsInfo = webServer.addServlets(
-        ImmutableMap.<String, Servlet>builder()
-            .put(pathSpec + SERVLET_AUTH, new LfsAuthServlet(localContext, pathSpec + SERVLET_BASE, privateToken))
-            .put(pathSpec + SERVLET_POINTER + "/*", new PointerServlet<>(manager, pathSpec + SERVLET_CONTENT))
-            .put(pathSpec + SERVLET_CONTENT + "/*", new ContentServlet<>(manager))
-=======
     final ContentManager manager = new LfsContentManager(localContext, storage);
     final Collection<WebServer.ServletInfo> servletsInfo = webServer.addServlets(
         ImmutableMap.<String, Servlet>builder()
             .put(pathSpec + SERVLET_AUTH, new LfsAuthServlet(localContext, pathSpec + SERVLET_BASE, privateToken))
             .put(pathSpec + SERVLET_POINTER + "/*", new PointerServlet(manager, pathSpec + SERVLET_CONTENT))
             .put(pathSpec + SERVLET_CONTENT + "/*", new ContentServlet(manager))
->>>>>>> dc07c29b
             .build()
     );
     localContext.add(LfsServerHolder.class, new LfsServerHolder(webServer, servletsInfo));
